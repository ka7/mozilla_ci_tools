"""
This module is generally your starting point.

Instead of accessing directly a module that represents a data source
(e.g. buildapi.py), we highly encourage you to use mozci.py instead which
interfaces with them through.  As the continuous integration changes,
you will be better off letting mozci.py determine which source to reach
to take the actions you need.

In here, you will also find high level functions that will do various low level
interactions with distinct modules to meet your needs.
"""
from __future__ import absolute_import

import logging

from mozci.platforms import determine_upstream_builder, is_downstream, \
    filter_buildernames, build_talos_buildernames_for_repo
from mozci.sources import allthethings, buildapi, buildjson, pushlog
<<<<<<< HEAD
from mozci.query_jobs import PENDING, RUNNING, SUCCESS, UNKNOWN, \
    COALESCED, BuildApi, TreeherderApi
=======
from mozci.query_jobs import PENDING, RUNNING, SUCCESS, UNKNOWN,\
    COALESCED, WARNING, FAILURE, EXCEPTION, RETRY, BuildApi, TreeherderApi
>>>>>>> f25fbd66
from mozci.utils.misc import _all_urls_reachable
from mozci.utils.transfer import path_to_file, clean_directory

LOG = logging.getLogger('mozci')
SCHEDULING_MANAGER = {}

# Default value of QUERY_SOURCE
QUERY_SOURCE = BuildApi()


def set_query_source(query_source="buildapi"):
    """ Function to set the global QUERY_SOURCE """
    global QUERY_SOURCE
    if query_source == "treeherder":
        source_class = TreeherderApi
    else:
        source_class = BuildApi
    QUERY_SOURCE = source_class()


def _unique_build_request(buildername, revision):
    """
    We want to prevent requesting a build job too many times
    in the same session.
    """
    global SCHEDULING_MANAGER
    sch_mgr = SCHEDULING_MANAGER

    if is_downstream(buildername):
        return True
    else:
        if revision in sch_mgr and buildername in sch_mgr[revision]:
            LOG.debug("We have already scheduled the build '%s' for "
                      "revision %s during this session. We don't allow "
                      "multiple requests." % (buildername, revision))
            return False
        return True


def _status_summary(jobs):
    """Return the number of successful, pending and running jobs."""
    assert type(jobs) == list
    successful = 0
    pending = 0
    running = 0
    coalesced = 0
    failed = 0

    for job in jobs:
        status = QUERY_SOURCE.get_job_status(job)
        if status == PENDING:
            pending += 1
        if status in (RUNNING, UNKNOWN):
            running += 1
        if status == SUCCESS:
            successful += 1
        if status == COALESCED:
            coalesced += 1
        if status in (FAILURE, WARNING, EXCEPTION, RETRY):
            failed += 1

    return (successful, pending, running, coalesced, failed)


def _determine_trigger_objective(revision, buildername, trigger_build_if_missing=True):
    """
    Determine if we need to trigger any jobs and which job.

    Returns:

    * The name of the builder we need to trigger
    * Files, if needed, to trigger such builder
    """
    builder_to_trigger = None
    files = None
    repo_name = query_repo_name_from_buildername(buildername)

    build_buildername = determine_upstream_builder(buildername)

    assert valid_builder(build_buildername), \
        "Our platforms mapping system has failed."

    if build_buildername == buildername:
        # For a build job we know that we don't need files to
        # trigger it and it's the build job we want to trigger
        return build_buildername, None

    # Let's figure out which jobs are associated to such revision
    query_api = BuildApi()
    # Let's only look at jobs that match such build_buildername
    build_jobs = query_api.get_matching_jobs(repo_name, revision, build_buildername)

    # We need to determine if we need to trigger a build job
    # or the test job
    working_job = None
    running_job = None
    failed_job = None

    LOG.debug("List of matching jobs:")
    for job in build_jobs:
        try:
            status = query_api.get_job_status(job)
        except buildjson.BuildjsonException:
            LOG.debug("We have hit bug 1159279 and have to work around it. We will pretend that "
                      "we could not reach the files for it.")
            continue

        # Sometimes running jobs have status unknown in buildapi
        if status == RUNNING or status == UNKNOWN:
            LOG.debug("We found a running build job. We don't search anymore.")
            running_job = job
            # We cannot call _find_files for a running job
            continue

        # Successful or failed jobs may have the files we need
        files = _find_files(job)
        if files != [] and _all_urls_reachable(files):
            working_job = job
            break
        else:
            LOG.debug("We can't determine the files for this build or "
                      "can't reach them.")
            files = None

        LOG.info("We found a job that finished but it did not "
                 "produced files. status: %d" % status)
        failed_job = job

    if working_job:
        # We found a build job with the necessary files. It could be a
        # successful job, a running job that already emitted files or a
        # testfailed job
        LOG.debug(str(working_job))
        LOG.info("We have the necessary files to trigger the downstream job.")
        # We have the files needed to trigger the test job
        builder_to_trigger = buildername

    elif running_job:
        LOG.info("We found a running build job. We will not trigger another one.")
        LOG.info("You have to run the script again after the build job is finished to trigger %s."
                 % buildername)
        builder_to_trigger = None

    elif failed_job:
        LOG.info("The build job %s failed on revision %s without generating the necessary files. "
                 "We will not trigger anything." % (build_buildername, revision))
        builder_to_trigger = None

    else:
        # We were trying to build a test job, however, we determined
        # that we need an upstream builder instead
        if not trigger_build_if_missing or not _unique_build_request(build_buildername, revision):
            # This is a safeguard to prevent triggering a build
            # job multiple times if it is not intentional
            builder_to_trigger = None
            if not trigger_build_if_missing:
                LOG.info("We would have to trigger build '%s' in order to trigger job '%s'."
                         " On this mode we will not trigger either." %
                         (build_buildername, buildername))
        else:
            LOG.info("We will trigger 1) "
                     "'%s' instead of 2) '%s'" % (build_buildername, buildername))
            LOG.info("We need to trigger the build job once (1) "
                     "in order to be able to run the test job (2).")
            if repo_name == 'try':
                LOG.info("You'll need to run the script again after (1) is done to trigger (2).")
            else:
                LOG.info("After (1) is done every test job associated with it will be triggered.")
            builder_to_trigger = build_buildername

    return builder_to_trigger, files


def _status_info(job_schedule_info):
    # Let's grab the last job
    complete_at = job_schedule_info["requests"][0]["complete_at"]
    request_id = job_schedule_info["requests"][0]["request_id"]

    # NOTE: This call can take a bit of time
    return buildjson.query_job_data(complete_at, request_id)


def _find_files(job_schedule_info):
    """Find the files needed to trigger a job."""
    files = []

    job_status = _status_info(job_schedule_info)
    assert job_status is not None, \
        "We should not have received an empty status"

    properties = job_status.get("properties")

    if not properties:
        LOG.error(str(job_status))
        raise Exception("The status of the job is expected to have a "
                        "properties key, however, it is missing.")

    LOG.debug("We want to find the files needed to trigger %s" %
              properties["buildername"])

    # We need the packageUrl, and one of testsUrl and testPackagesUrl,
    # preferring testPackagesUrl.
    if "packageUrl" in properties:
        files.append(properties["packageUrl"])

    if "testPackagesUrl" in properties:
        files.append(properties["testPackagesUrl"])
    elif "testsUrl" in properties:
        files.append(properties["testsUrl"])

    return files


#
# Query functionality
#
def query_builders():
    """Return list of all builders."""
    return allthethings.list_builders()


def query_repo_name_from_buildername(buildername, clobber=False):
    """Return the repository name from a given buildername."""
    repositories = buildapi.query_repositories(clobber)
    ret_val = None
    for repo_name in repositories:
        if (' %s ' % repo_name) in buildername or ('_%s_' % repo_name) in buildername:
            ret_val = repo_name
            break

    if ret_val is None and not clobber:
        # Since repositories file is cached, it can be that something has changed.
        # Adding clobber=True will make it overwrite the cached version with latest one.
        query_repo_name_from_buildername(buildername, clobber=True)

    if ret_val is None:
        raise Exception("Repository name not found in buildername. "
                        "Please provide a correct buildername.")

    return ret_val


def query_repo_url_from_buildername(buildername):
    """Return the full repository URL for a given known buildername."""
    repo_name = query_repo_name_from_buildername(buildername)
    return buildapi.query_repo_url(repo_name)


def query_revisions_range(repo_name, from_revision, to_revision):
    """Return a list of revisions for that range."""
    return pushlog.query_revisions_range(
        buildapi.query_repo_url(repo_name),
        from_revision,
        to_revision,
    )


#
# Validation code
#
def valid_builder(buildername):
    """Determine if the builder you're trying to trigger is valid."""
    builders = query_builders()
    if buildername in builders:
        LOG.debug("Buildername %s is valid." % buildername)
        return True
    else:
        LOG.warning("Buildername %s is *NOT* valid." % buildername)
        LOG.info("Check the file we just created builders.txt for "
                 "a list of valid builders.")
        with open(path_to_file('builders.txt'), "wb") as fd:
            for b in sorted(builders):
                fd.write(b + "\n")

        return False


#
# Trigger functionality
#
def trigger_job(revision, buildername, times=1, files=None, dry_run=False,
                extra_properties=None, trigger_build_if_missing=True):
    """Trigger a job through self-serve.

    We return a list of all requests made.
    """
    repo_name = query_repo_name_from_buildername(buildername)
    builder_to_trigger = None
    list_of_requests = []

    if not buildapi.valid_revision(repo_name, revision):
        return list_of_requests

    LOG.info("===> We want to trigger '%s' on revision '%s' a total of %d time(s)." %
             (buildername, revision, times))
    LOG.info("")  # Extra line to help visual of logs

    if not valid_builder(buildername):
        LOG.error("The builder %s requested is invalid" % buildername)
        # XXX How should we exit cleanly?
        exit(-1)

    if files:
        builder_to_trigger = buildername
        _all_urls_reachable(files)
    else:
        builder_to_trigger, files = _determine_trigger_objective(
            revision,
            buildername,
            trigger_build_if_missing
        )

        if builder_to_trigger != buildername and times != 1:
            # The user wants to trigger a downstream job,
            # however, we need a build job instead.
            # We should trigger the downstream job multiple times, however,
            # we only trigger the upstream jobs once.
            LOG.debug("Since we need to trigger a build job we don't need to "
                      "trigger it %s times but only once." % times)
            if trigger_build_if_missing:
                LOG.info("In order to trigger %s %i times, "
                         "please run the script again after %s ends."
                         % (buildername, times, builder_to_trigger))
            else:
                LOG.info("We won't trigger '%s' because there is no working build." % buildername)
                LOG.info("")
            times = 1

    if builder_to_trigger:
        if dry_run:
            LOG.info("Dry-run: We were going to request '%s' %s times." %
                     (builder_to_trigger, times))
            # Running with dry_run being True will only output information
            trigger(builder_to_trigger, revision, files, dry_run, extra_properties)
        else:
            for _ in range(times):
                req = trigger(builder_to_trigger, revision, files, dry_run, extra_properties)
                if req is not None:
                    list_of_requests.append(req)
    else:
        LOG.debug("Nothing needs to be triggered")

    # Cleanup old buildjson files.
    clean_directory()

    return list_of_requests


def trigger_range(buildername, revisions, times=1, dry_run=False,
                  files=None, extra_properties=None, trigger_build_if_missing=True):
    """Schedule the job named "buildername" ("times" times) in every revision on 'revisions'."""
    repo_name = query_repo_name_from_buildername(buildername)
    LOG.info("We want to have %s job(s) of %s on revisions %s" %
             (times, buildername, str(revisions)))
    for rev in revisions:
        LOG.info("")
        LOG.info("=== %s ===" % rev)
        if not buildapi.valid_revision(repo_name, rev):
            LOG.info("We can't trigger anything on pushes that the revision is not valid for "
                     "buildapi.")
            continue

        LOG.info("We want to have %s job(s) of %s on revision %s" %
                 (times, buildername, rev))

        # 1) How many potentially completed jobs can we get for this buildername?
        matching_jobs = QUERY_SOURCE.get_matching_jobs(repo_name, rev, buildername)
        successful_jobs, pending_jobs, running_jobs, _, failed_jobs = _status_summary(matching_jobs)

        potential_jobs = pending_jobs + running_jobs + successful_jobs + failed_jobs
        # TODO: change this debug message when we have a less hardcoded _status_summary
        LOG.debug("We found %d pending/running jobs, %d successful jobs and "
                  "%d failed jobs" % (pending_jobs + running_jobs, successful_jobs, failed_jobs))

        if potential_jobs >= times:
            LOG.info("We have %d job(s) for '%s' which is enough for the %d job(s) we want." %
                     (potential_jobs, buildername, times))

        else:
            # 2) If we have less potential jobs than 'times' instances then
            #    we need to fill it in.
            LOG.info("We have found %d potential job(s) matching '%s' on %s. "
                     "We need to trigger more." % (potential_jobs, buildername, rev))

            # If a job matching what we want already exists, we can
            # use the retrigger API in self-serve to retrigger that
            # instead of creating a new arbitrary job
            if len(matching_jobs) > 0 and files is None:
                request_id = QUERY_SOURCE.get_buildapi_request_id(repo_name, matching_jobs[0])
                buildapi.make_retrigger_request(
                    repo_name,
                    request_id,
                    count=(times - potential_jobs),
                    dry_run=dry_run)

            # If no matching job exists, we have to trigger a new arbitrary job
            else:
                list_of_requests = trigger_job(
                    revision=rev,
                    buildername=buildername,
                    times=(times - potential_jobs),
                    dry_run=dry_run,
                    files=files,
                    extra_properties=extra_properties,
                    trigger_build_if_missing=trigger_build_if_missing)

                if list_of_requests and any(req.status_code != 202 for req in list_of_requests):
                    LOG.warning("Not all requests succeeded.")

        # TODO:
        # 3) Once we trigger a build job, we have to monitor it to make sure that it finishes;
        #    at that point we have to trigger as many test jobs as we originally intended
        #    If a build job does not finish, we have to notify the user... what should it then
        #    happen?


def trigger(builder, revision, files=[], dry_run=False, extra_properties=None):
    """Helper to trigger a job.

    Returns a request.
    """
    global SCHEDULING_MANAGER
    sch_mgr = SCHEDULING_MANAGER

    if revision not in sch_mgr:
        sch_mgr[revision] = []

    sch_mgr[revision].append(builder)

    repo_name = query_repo_name_from_buildername(builder)
    return buildapi.trigger_arbitrary_job(repo_name, builder, revision, files, dry_run,
                                          extra_properties)


def trigger_missing_jobs_for_revision(repo_name, revision, dry_run=False):
    """
    Trigger missing jobs for a given revision.
    Jobs have any of ('hg bundle', 'b2g', 'pgo') in their buildername will not be triggered.
    """
    all_buildernames = filter_buildernames([repo_name],
                                           ['hg bundle', 'b2g', 'pgo'],
                                           allthethings.list_builders())

    for buildername in all_buildernames:
        trigger_range(buildername=buildername,
                      revisions=[revision],
                      times=1,
                      dry_run=dry_run,
                      extra_properties={'mozci_request': {
                                        'type': 'trigger_missing_jobs_for_revision'}
                                        })


def trigger_all_talos_jobs(repo_name, revision, times, dry_run=False):
    """
    Trigger talos jobs (excluding 'pgo') for a given revision.
    """
    pgo = False
    if repo_name in ['mozilla-central', 'mozilla-aurora', 'mozilla-beta']:
        pgo = True
    buildernames = build_talos_buildernames_for_repo(repo_name, pgo)
    for buildername in buildernames:
        trigger_range(buildername=buildername,
                      revisions=[revision],
                      times=times,
                      dry_run=dry_run,
                      extra_properties={'mozci_request': {
                                        'type': 'trigger_all_talos_jobs',
                                        'times': times}
                                        })


def manual_backfill(revision, buildername, max_revisions, dry_run=False):
    """
    This function is used to trigger jobs for a range of revisions
    when a user clicks the backfill icon for a job on Treeherder.

    It backfills to the last known job on Treeherder.
    """
    repo_url = query_repo_url_from_buildername(buildername)
    # We want to use data from treeherder for manual backfilling for long term.
    set_query_source("treeherder")
    revlist = pushlog.query_revisions_range_from_revision_before_and_after(
        repo_url=repo_url,
        revision=revision,
        before=max_revisions,
        after=-1)  # We do not want the current job in the revision to be included.
    filtered_revlist = _filter_backfill_revlist(buildername, revlist, only_successful=False)
    trigger_range(buildername=buildername,
                  revisions=filtered_revlist,
                  times=1,
                  dry_run=dry_run,
                  extra_properties={'mozci_request': {
                                    'type': 'manual_backfill',
                                    'builders': [buildername]}
                                    })


def _filter_backfill_revlist(buildername, revisions, only_successful=False):
    """
    Helper function to find the last known job for a given buildername on a list of revisions.

    If a job is found, we will only trigger_range() up to that revision instead of the
    complete list (subset of *revlist*).

    If a job is **not** found, we will simply run trigger_range() of the complete list
    of revisions and notify the user.
    """
    new_revisions_list = []
    repo_name = query_repo_name_from_buildername(buildername)
    LOG.info("We want to find a job for '%s' in this range: [%s:%s]" %
             (buildername, revisions[0], revisions[-1]))
    for rev in revisions:
        matching_jobs = QUERY_SOURCE.get_matching_jobs(repo_name, rev, buildername)
        if not only_successful:
            successful, pending, running, coalesced, failed = _status_summary(matching_jobs)
            if matching_jobs and (successful or pending or running or failed):
                LOG.info("We found a job for buildername '%s' on %s" %
                         (buildername, rev))
                # We don't need to look any further in the list of revisions
                break
            else:
                new_revisions_list.append(rev)
        else:
            successful_jobs = _status_summary(matching_jobs)[0]
            if successful_jobs > 0:
                LOG.info("The last successful job for buildername '%s' is on %s" %
                         (buildername, rev))
                # We don't need to look any further in the list of revisions
                break
            else:
                new_revisions_list.append(rev)

    LOG.info("We only need to backfill %s" % new_revisions_list)
    return new_revisions_list


def find_backfill_revlist(repo_url, revision, max_revisions, buildername):
    """Determine which revisions we need to trigger in order to backfill."""
    revlist = pushlog.query_revisions_range_from_revision_before_and_after(
        repo_url=repo_url,
        revision=revision,
        before=max_revisions - 1,
        after=0)
    return _filter_backfill_revlist(buildername, revlist, only_successful=True)<|MERGE_RESOLUTION|>--- conflicted
+++ resolved
@@ -17,13 +17,18 @@
 from mozci.platforms import determine_upstream_builder, is_downstream, \
     filter_buildernames, build_talos_buildernames_for_repo
 from mozci.sources import allthethings, buildapi, buildjson, pushlog
-<<<<<<< HEAD
-from mozci.query_jobs import PENDING, RUNNING, SUCCESS, UNKNOWN, \
-    COALESCED, BuildApi, TreeherderApi
-=======
-from mozci.query_jobs import PENDING, RUNNING, SUCCESS, UNKNOWN,\
-    COALESCED, WARNING, FAILURE, EXCEPTION, RETRY, BuildApi, TreeherderApi
->>>>>>> f25fbd66
+from mozci.query_jobs import (
+    PENDING,
+    RUNNING,
+    SUCCESS,
+    UNKNOWN,
+    COALESCED,
+    FAILURE,
+    EXCEPTION,
+    RETRY,
+    BuildApi,
+    TreeherderApi
+)
 from mozci.utils.misc import _all_urls_reachable
 from mozci.utils.transfer import path_to_file, clean_directory
 
